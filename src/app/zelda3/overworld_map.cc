--- conflicted
+++ resolved
@@ -1,368 +1,293 @@
-#include "overworld_map.h"
-
-#include <imgui/imgui.h>
-
-#include <cstddef>
-#include <cstdint>
-#include <memory>
-#include <vector>
-
-#include "app/core/common.h"
-#include "app/gfx/bitmap.h"
-#include "app/gfx/snes_tile.h"
-#include "app/rom.h"
-
-namespace yaze {
-namespace app {
-namespace zelda3 {
-
-OverworldMap::OverworldMap(int index, ROM& rom,
-                           const std::vector<gfx::Tile16>& tiles16)
-    : parent_(index), index_(index), rom_(rom), tiles16_(tiles16) {
-  LoadAreaInfo();
-  bitmap_.Create(512, 512, 8, 512 * 512);
-}
-
-void OverworldMap::LoadAreaInfo() {
-  if (index_ != 0x80 && index_ <= 150 &&
-      rom_[core::overworldMapSize + (index_ & 0x3F)] != 0) {
-    large_map_ = true;
-  }
-  if (index_ < 64) {
-    area_graphics_ = rom_[core::mapGfx + parent_];
-    area_palette_ = rom_[core::overworldMapPalette + parent_];
-
-    area_music_[0] = rom_[core::overworldMusicBegining + parent_];
-    area_music_[1] = rom_[core::overworldMusicZelda + parent_];
-    area_music_[2] = rom_[core::overworldMusicMasterSword + parent_];
-    area_music_[3] = rom_[core::overworldMusicAgahim + parent_];
-
-    sprite_graphics_[0] = rom_[core::overworldSpriteset + parent_];
-    sprite_graphics_[1] = rom_[core::overworldSpriteset + parent_ + 64];
-    sprite_graphics_[2] = rom_[core::overworldSpriteset + parent_ + 0x80];
-
-    sprite_palette_[0] = rom_[core::overworldSpritePalette + parent_];
-    sprite_palette_[1] = rom_[core::overworldSpritePalette + parent_ + 64];
-    sprite_palette_[2] = rom_[core::overworldSpritePalette + parent_ + 0x80];
-  } else if (index_ < 0x80) {
-    area_graphics_ = rom_[core::mapGfx + parent_];
-    area_palette_ = rom_[core::overworldMapPalette + parent_];
-    area_music_[0] = rom_[core::overworldMusicDW + (parent_ - 64)];
-
-    sprite_graphics_[0] = rom_[core::overworldSpriteset + parent_ + 0x80];
-    sprite_graphics_[1] = rom_[core::overworldSpriteset + parent_ + 0x80];
-    sprite_graphics_[2] = rom_[core::overworldSpriteset + parent_ + 0x80];
-
-    sprite_palette_[0] = rom_[core::overworldSpritePalette + parent_ + 0x80];
-    sprite_palette_[1] = rom_[core::overworldSpritePalette + parent_ + 0x80];
-    sprite_palette_[2] = rom_[core::overworldSpritePalette + parent_ + 0x80];
-  } else {
-    if (index_ == 0x94) {
-      parent_ = 0x80;
-    } else if (index_ == 0x95) {
-      parent_ = 0x03;
-    } else if (index_ == 0x96) {
-      parent_ = 0x5B;  // pyramid bg use 0x5B map
-    } else if (index_ == 0x97) {
-      parent_ = 0x00;  // pyramid bg use 0x5B map
-    } else if (index_ == 0x9C) {
-      parent_ = 0x43;
-    } else if (index_ == 0x9D) {
-      parent_ = 0x00;
-    } else if (index_ == 0x9E) {
-      parent_ = 0x00;
-    } else if (index_ == 0x9F) {
-      parent_ = 0x2C;
-    } else if (index_ == 0x88) {
-      parent_ = 0x88;
-    }
-
-    area_palette_ = rom_[core::overworldSpecialPALGroup + parent_ - 0x80];
-    if (index_ >= 0x80 && index_ <= 0x8A && index_ != 0x88) {
-      area_graphics_ = rom_[core::overworldSpecialGFXGroup + (parent_ - 0x80)];
-      area_palette_ = rom_[core::overworldSpecialPALGroup + 1];
-    } else if (index_ == 0x88) {
-      area_graphics_ = 0x51;
-      area_palette_ = 0x00;
-    } else {
-      // pyramid bg use 0x5B map
-      area_graphics_ = rom_[core::mapGfx + parent_];
-      area_palette_ = rom_[core::overworldMapPalette + parent_];
-    }
-
-    message_id_ = rom_[core::overworldMessages + parent_];
-
-    sprite_graphics_[0] = rom_[core::overworldSpriteset + parent_ + 0x80];
-    sprite_graphics_[1] = rom_[core::overworldSpriteset + parent_ + 0x80];
-    sprite_graphics_[2] = rom_[core::overworldSpriteset + parent_ + 0x80];
-
-    sprite_palette_[0] = rom_[core::overworldSpritePalette + parent_ + 0x80];
-    sprite_palette_[1] = rom_[core::overworldSpritePalette + parent_ + 0x80];
-    sprite_palette_[2] = rom_[core::overworldSpritePalette + parent_ + 0x80];
-  }
-}
-
-absl::Status OverworldMap::BuildMap(int count, int game_state,
-                                    uchar* map_parent) {
-  if (large_map_) {
-    parent_ = map_parent[index_];
-    if (parent_ != index_ && !initialized_) {
-      if (index_ >= 0x80 && index_ <= 0x8A && index_ != 0x88) {
-        area_graphics_ =
-            rom_[core::overworldSpecialGFXGroup + (parent_ - 0x80)];
-        area_palette_ = rom_[core::overworldSpecialPALGroup + 1];
-      } else if (index_ == 0x88) {
-        area_graphics_ = 81;
-        area_palette_ = 0;
-      } else {
-        area_graphics_ = rom_[core::mapGfx + parent_];
-        area_palette_ = rom_[core::overworldMapPalette + parent_];
-      }
-
-      initialized_ = true;
-    }
-  }
-
-  auto tileset_status = BuildTileset(game_state);
-  if (!tileset_status.ok()) {
-    return tileset_status;
-  }
-
-  // int world = 0;
-  // if (index_ < 64) {
-  //   map_tiles_ = map_tiles.light_world;
-  // } else if (index_ < 0x80 && index_ >= 0x40) {
-  //   map_tiles_ = map_tiles.dark_world;
-  //   world = 1;
-  // } else {
-  //   map_tiles_ = map_tiles.special_world;
-  //   world = 2;
-  // }
-
-  // int superY = ((index_ - (world * 64)) / 8);
-  // int superX = index_ - (world * 64) - (superY * 8);
-  // for (int y = 0; y < 32; y++) {
-  //   for (int x = 0; x < 32; x++) {
-  //     auto xt = x + (superX * 32);
-  //     auto yt = y + (superY * 32);
-  //     CopyTile8bpp16((x * 16), (y * 16), map_tiles_[xt][yt], ow_blockset);
-  //   }
-  // }
-<<<<<<< HEAD
-}
-
-absl::Status OverworldMap::BuildMapV2(int count, int game_state,
-                                      uchar* map_parent) {
-  if (large_map_) {
-    parent_ = map_parent[index_];
-    if (parent_ != index_ && !initialized_) {
-      if (index_ >= 0x80 && index_ <= 0x8A && index_ != 0x88) {
-        area_graphics_ =
-            rom_[core::overworldSpecialGFXGroup + (parent_ - 0x80)];
-        area_palette_ = rom_[core::overworldSpecialPALGroup + 1];
-      } else if (index_ == 0x88) {
-        area_graphics_ = 81;
-        area_palette_ = 0;
-      } else {
-        area_graphics_ = rom_[core::mapGfx + parent_];
-        area_palette_ = rom_[core::overworldMapPalette + parent_];
-      }
-
-      initialized_ = true;
-    }
-  }
-
-  auto tileset_status = BuildTileset(game_state);
-  if (!tileset_status.ok()) {
-    return tileset_status;
-  }
-
-  // if (index_ < 64) {
-  //   world_ = 0;
-  // } else if (index_ < 0x80 && index_ >= 0x40) {
-  //   world_ = 1;
-  // } else {
-  //   world_ = 2;
-  // }
-=======
->>>>>>> d2675ee5
-
-  return absl::OkStatus();
-}
-
-absl::Status OverworldMap::BuildTileset(int game_state) {
-  int index_world = 0x20;
-  if (parent_ < 0x40) {
-    index_world = 0x20;
-  } else if (parent_ >= 0x40 && parent_ < 0x80) {
-    index_world = 0x21;
-  } else if (parent_ == 0x88) {
-    index_world = 36;
-  }
-
-  // Sprites Blocksets
-  static_graphics_[8] = 115 + 0;
-  static_graphics_[9] = 115 + 1;
-  static_graphics_[10] = 115 + 6;
-  static_graphics_[11] = 115 + 7;
-  for (int i = 0; i < 4; i++) {
-    static_graphics_[12 + i] = (rom_[core::kSpriteBlocksetPointer +
-                                     (sprite_graphics_[game_state] * 4) + i] +
-                                115);
-  }
-
-  // Main Blocksets
-  for (int i = 0; i < 8; i++) {
-    static_graphics_[i] =
-        rom_[core::overworldgfxGroups2 + (index_world * 8) + i];
-  }
-
-  if (rom_[core::overworldgfxGroups + (area_graphics_ * 4)] != 0) {
-    static_graphics_[3] = rom_[core::overworldgfxGroups + (area_graphics_ * 4)];
-  }
-  if (rom_[core::overworldgfxGroups + (area_graphics_ * 4) + 1] != 0) {
-    static_graphics_[4] =
-        rom_[core::overworldgfxGroups + (area_graphics_ * 4) + 1];
-  }
-  if (rom_[core::overworldgfxGroups + (area_graphics_ * 4) + 2] != 0) {
-    static_graphics_[5] =
-        rom_[core::overworldgfxGroups + (area_graphics_ * 4) + 2];
-  }
-  if (rom_[core::overworldgfxGroups + (area_graphics_ * 4) + 3] != 0) {
-    static_graphics_[6] =
-        rom_[core::overworldgfxGroups + (area_graphics_ * 4) + 3];
-  }
-
-  // Hardcoded overworld GFX Values, for death mountain
-  if ((parent_ >= 0x03 && parent_ <= 0x07) ||
-      (parent_ >= 0x0B && parent_ <= 0x0E)) {
-    static_graphics_[7] = 89;
-  } else if ((parent_ >= 0x43 && parent_ <= 0x47) ||
-             (parent_ >= 0x4B && parent_ <= 0x4E)) {
-    static_graphics_[7] = 89;
-  } else {
-    static_graphics_[7] = 91;
-  }
-
-  auto all_gfx_data = rom_.GetGraphicsBin();
-  for (int i = 0; i < 16; i++) {
-    current_graphics_sheet_set[i] = all_gfx_data[static_graphics_[i]];
-  }
-  return absl::OkStatus();
-}
-
-<<<<<<< HEAD
-void OverworldMap::BuildTiles16Gfx(int count, uchar* ow_blockset) {
-  auto gfx_tile16_data = ow_blockset;
-  auto gfx_tile8_data = nullptr;  // rom_.GetMasterGraphicsBin();
-
-  int offsets[] = {0, 8, 1024, 1032};
-  auto yy = 0;
-  auto xx = 0;
-
-  // number of tiles16 3748?
-  for (auto i = 0; i < count; i++) {
-    // 8x8 tile draw
-    // gfx8 = 4bpp so everyting is /2F
-    auto tiles = tiles16_[i];
-
-    for (auto tile = 0; tile < 4; tile++) {
-      gfx::TileInfo info = tiles16_[i].tiles_info[tile];
-      int offset = offsets[tile];
-
-      for (auto y = 0; y < 8; y++) {
-        for (auto x = 0; x < 4; x++) {
-          CopyTile(x, y, xx, yy, offset, info, gfx_tile16_data, gfx_tile8_data);
-        }
-      }
-    }
-
-    xx += 16;
-    if (xx >= 0x80) {
-      yy += 2048;
-      xx = 0;
-    }
-  }
-}
-
-absl::Status OverworldMap::BuildTiles16GfxV2(int count) {
-=======
-absl::Status OverworldMap::BuildTiles16Gfx(int count) {
->>>>>>> d2675ee5
-  auto gfx_tile8_data = nullptr;  // rom_.GetMasterGraphicsBin();
-
-  int offsets[] = {0, 8, 1024, 1032};
-  auto yy = 0;
-  auto xx = 0;
-
-  // number of tiles16 3748?
-  for (auto i = 0; i < count; i++) {
-    // 8x8 tile draw, gfx8 = 4bpp so everyting is /2F
-    auto tiles = tiles16_[i];
-
-    for (auto tile = 0; tile < 4; tile++) {
-      gfx::TileInfo info = tiles16_[i].tiles_info[tile];
-      int offset = offsets[tile];
-
-      // for (auto y = 0; y < 8; y++) {
-      //   for (auto x = 0; x < 4; x++) {
-      //     CopyTile(x, y, xx, yy, offset, info, gfx_tile16_data,
-      //     gfx_tile8_data);
-      //   }
-      // }
-    }
-
-    xx += 16;
-    if (xx >= 0x80) {
-      yy += 2048;
-      xx = 0;
-    }
-  }
-
-  return absl::OkStatus();
-}
-
-// map,current
-void OverworldMap::CopyTile(int x, int y, int xx, int yy, int offset,
-                            gfx::TileInfo tile, uchar* gfx16Pointer,
-                            uchar* gfx8Pointer) {
-  int mx = x;
-  int my = y;
-  uchar r = 0;
-
-  if (tile.horizontal_mirror_ != 0) {
-    mx = 3 - x;
-    r = 1;
-  }
-
-  if (tile.vertical_mirror_ != 0) {
-    my = 7 - y;
-  }
-
-  int tx = ((tile.id_ / 16) * 512) + ((tile.id_ - ((tile.id_ / 16) * 16)) * 4);
-  auto index = xx + yy + offset + (mx * 2) + (my * 0x80);
-  auto pixel = gfx8Pointer[tx + (y * 64) + x];
-
-  gfx16Pointer[index + r ^ 1] = (uchar)((pixel & 0x0F) + tile.palette_ * 16);
-  gfx16Pointer[index + r] = (uchar)(((pixel >> 4) & 0x0F) + tile.palette_ * 16);
-}
-
-void OverworldMap::CopyTile8bpp16(int x, int y, int tile, uchar* ow_blockset) {
-  // (sourceX * 16) + (sourceY * 0x80)
-  int source_ptr_pos = ((tile - ((tile / 8) * 8)) * 16) + ((tile / 8) * 2048);
-  auto source_ptr = ow_blockset;
-
-  int dest_ptr_pos = (x + (y * 512));
-  auto dest_ptr = bitmap_.GetData();
-
-  for (int ystrip = 0; ystrip < 16; ystrip++) {
-    for (int xstrip = 0; xstrip < 16; xstrip++) {
-      dest_ptr[dest_ptr_pos + xstrip + (ystrip * 512)] =
-          source_ptr[source_ptr_pos + xstrip + (ystrip * 0x80)];
-    }
-  }
-}
-
-}  // namespace zelda3
-}  // namespace app
+#include "overworld_map.h"
+
+#include <imgui/imgui.h>
+
+#include <cstddef>
+#include <cstdint>
+#include <memory>
+#include <vector>
+
+#include "app/core/common.h"
+#include "app/gfx/bitmap.h"
+#include "app/gfx/snes_tile.h"
+#include "app/rom.h"
+
+namespace yaze {
+namespace app {
+namespace zelda3 {
+
+OverworldMap::OverworldMap(int index, ROM& rom,
+                           const std::vector<gfx::Tile16>& tiles16)
+    : parent_(index), index_(index), rom_(rom), tiles16_(tiles16) {
+  LoadAreaInfo();
+  bitmap_.Create(512, 512, 8, 512 * 512);
+}
+
+void OverworldMap::LoadAreaInfo() {
+  if (index_ != 0x80 && index_ <= 150 &&
+      rom_[core::overworldMapSize + (index_ & 0x3F)] != 0) {
+    large_map_ = true;
+  }
+  if (index_ < 64) {
+    area_graphics_ = rom_[core::mapGfx + parent_];
+    area_palette_ = rom_[core::overworldMapPalette + parent_];
+
+    area_music_[0] = rom_[core::overworldMusicBegining + parent_];
+    area_music_[1] = rom_[core::overworldMusicZelda + parent_];
+    area_music_[2] = rom_[core::overworldMusicMasterSword + parent_];
+    area_music_[3] = rom_[core::overworldMusicAgahim + parent_];
+
+    sprite_graphics_[0] = rom_[core::overworldSpriteset + parent_];
+    sprite_graphics_[1] = rom_[core::overworldSpriteset + parent_ + 64];
+    sprite_graphics_[2] = rom_[core::overworldSpriteset + parent_ + 0x80];
+
+    sprite_palette_[0] = rom_[core::overworldSpritePalette + parent_];
+    sprite_palette_[1] = rom_[core::overworldSpritePalette + parent_ + 64];
+    sprite_palette_[2] = rom_[core::overworldSpritePalette + parent_ + 0x80];
+  } else if (index_ < 0x80) {
+    area_graphics_ = rom_[core::mapGfx + parent_];
+    area_palette_ = rom_[core::overworldMapPalette + parent_];
+    area_music_[0] = rom_[core::overworldMusicDW + (parent_ - 64)];
+
+    sprite_graphics_[0] = rom_[core::overworldSpriteset + parent_ + 0x80];
+    sprite_graphics_[1] = rom_[core::overworldSpriteset + parent_ + 0x80];
+    sprite_graphics_[2] = rom_[core::overworldSpriteset + parent_ + 0x80];
+
+    sprite_palette_[0] = rom_[core::overworldSpritePalette + parent_ + 0x80];
+    sprite_palette_[1] = rom_[core::overworldSpritePalette + parent_ + 0x80];
+    sprite_palette_[2] = rom_[core::overworldSpritePalette + parent_ + 0x80];
+  } else {
+    if (index_ == 0x94) {
+      parent_ = 0x80;
+    } else if (index_ == 0x95) {
+      parent_ = 0x03;
+    } else if (index_ == 0x96) {
+      parent_ = 0x5B;  // pyramid bg use 0x5B map
+    } else if (index_ == 0x97) {
+      parent_ = 0x00;  // pyramid bg use 0x5B map
+    } else if (index_ == 0x9C) {
+      parent_ = 0x43;
+    } else if (index_ == 0x9D) {
+      parent_ = 0x00;
+    } else if (index_ == 0x9E) {
+      parent_ = 0x00;
+    } else if (index_ == 0x9F) {
+      parent_ = 0x2C;
+    } else if (index_ == 0x88) {
+      parent_ = 0x88;
+    }
+
+    area_palette_ = rom_[core::overworldSpecialPALGroup + parent_ - 0x80];
+    if (index_ >= 0x80 && index_ <= 0x8A && index_ != 0x88) {
+      area_graphics_ = rom_[core::overworldSpecialGFXGroup + (parent_ - 0x80)];
+      area_palette_ = rom_[core::overworldSpecialPALGroup + 1];
+    } else if (index_ == 0x88) {
+      area_graphics_ = 0x51;
+      area_palette_ = 0x00;
+    } else {
+      // pyramid bg use 0x5B map
+      area_graphics_ = rom_[core::mapGfx + parent_];
+      area_palette_ = rom_[core::overworldMapPalette + parent_];
+    }
+
+    message_id_ = rom_[core::overworldMessages + parent_];
+
+    sprite_graphics_[0] = rom_[core::overworldSpriteset + parent_ + 0x80];
+    sprite_graphics_[1] = rom_[core::overworldSpriteset + parent_ + 0x80];
+    sprite_graphics_[2] = rom_[core::overworldSpriteset + parent_ + 0x80];
+
+    sprite_palette_[0] = rom_[core::overworldSpritePalette + parent_ + 0x80];
+    sprite_palette_[1] = rom_[core::overworldSpritePalette + parent_ + 0x80];
+    sprite_palette_[2] = rom_[core::overworldSpritePalette + parent_ + 0x80];
+  }
+}
+
+absl::Status OverworldMap::BuildMap(int count, int game_state,
+                                    uchar* map_parent) {
+  if (large_map_) {
+    parent_ = map_parent[index_];
+    if (parent_ != index_ && !initialized_) {
+      if (index_ >= 0x80 && index_ <= 0x8A && index_ != 0x88) {
+        area_graphics_ =
+            rom_[core::overworldSpecialGFXGroup + (parent_ - 0x80)];
+        area_palette_ = rom_[core::overworldSpecialPALGroup + 1];
+      } else if (index_ == 0x88) {
+        area_graphics_ = 81;
+        area_palette_ = 0;
+      } else {
+        area_graphics_ = rom_[core::mapGfx + parent_];
+        area_palette_ = rom_[core::overworldMapPalette + parent_];
+      }
+
+      initialized_ = true;
+    }
+  }
+
+  auto tileset_status = BuildTileset(game_state);
+  if (!tileset_status.ok()) {
+    return tileset_status;
+  }
+
+  // int world = 0;
+  // if (index_ < 64) {
+  //   map_tiles_ = map_tiles.light_world;
+  // } else if (index_ < 0x80 && index_ >= 0x40) {
+  //   map_tiles_ = map_tiles.dark_world;
+  //   world = 1;
+  // } else {
+  //   map_tiles_ = map_tiles.special_world;
+  //   world = 2;
+  // }
+
+  // int superY = ((index_ - (world * 64)) / 8);
+  // int superX = index_ - (world * 64) - (superY * 8);
+  // for (int y = 0; y < 32; y++) {
+  //   for (int x = 0; x < 32; x++) {
+  //     auto xt = x + (superX * 32);
+  //     auto yt = y + (superY * 32);
+  //     CopyTile8bpp16((x * 16), (y * 16), map_tiles_[xt][yt], ow_blockset);
+  //   }
+  // }
+
+  return absl::OkStatus();
+}
+
+absl::Status OverworldMap::BuildTileset(int game_state) {
+  int index_world = 0x20;
+  if (parent_ < 0x40) {
+    index_world = 0x20;
+  } else if (parent_ >= 0x40 && parent_ < 0x80) {
+    index_world = 0x21;
+  } else if (parent_ == 0x88) {
+    index_world = 36;
+  }
+
+  // Sprites Blocksets
+  static_graphics_[8] = 115 + 0;
+  static_graphics_[9] = 115 + 1;
+  static_graphics_[10] = 115 + 6;
+  static_graphics_[11] = 115 + 7;
+  for (int i = 0; i < 4; i++) {
+    static_graphics_[12 + i] = (rom_[core::kSpriteBlocksetPointer +
+                                     (sprite_graphics_[game_state] * 4) + i] +
+                                115);
+  }
+
+  // Main Blocksets
+  for (int i = 0; i < 8; i++) {
+    static_graphics_[i] =
+        rom_[core::overworldgfxGroups2 + (index_world * 8) + i];
+  }
+
+  if (rom_[core::overworldgfxGroups + (area_graphics_ * 4)] != 0) {
+    static_graphics_[3] = rom_[core::overworldgfxGroups + (area_graphics_ * 4)];
+  }
+  if (rom_[core::overworldgfxGroups + (area_graphics_ * 4) + 1] != 0) {
+    static_graphics_[4] =
+        rom_[core::overworldgfxGroups + (area_graphics_ * 4) + 1];
+  }
+  if (rom_[core::overworldgfxGroups + (area_graphics_ * 4) + 2] != 0) {
+    static_graphics_[5] =
+        rom_[core::overworldgfxGroups + (area_graphics_ * 4) + 2];
+  }
+  if (rom_[core::overworldgfxGroups + (area_graphics_ * 4) + 3] != 0) {
+    static_graphics_[6] =
+        rom_[core::overworldgfxGroups + (area_graphics_ * 4) + 3];
+  }
+
+  // Hardcoded overworld GFX Values, for death mountain
+  if ((parent_ >= 0x03 && parent_ <= 0x07) ||
+      (parent_ >= 0x0B && parent_ <= 0x0E)) {
+    static_graphics_[7] = 89;
+  } else if ((parent_ >= 0x43 && parent_ <= 0x47) ||
+             (parent_ >= 0x4B && parent_ <= 0x4E)) {
+    static_graphics_[7] = 89;
+  } else {
+    static_graphics_[7] = 91;
+  }
+
+  auto all_gfx_data = rom_.GetGraphicsBin();
+  for (int i = 0; i < 16; i++) {
+    current_graphics_sheet_set[i] = all_gfx_data[static_graphics_[i]];
+  }
+  return absl::OkStatus();
+}
+
+absl::Status OverworldMap::BuildTiles16Gfx(int count) {
+  auto gfx_tile8_data = nullptr;  // rom_.GetMasterGraphicsBin();
+
+  int offsets[] = {0, 8, 1024, 1032};
+  auto yy = 0;
+  auto xx = 0;
+
+  // number of tiles16 3748?
+  for (auto i = 0; i < count; i++) {
+    // 8x8 tile draw, gfx8 = 4bpp so everyting is /2F
+    auto tiles = tiles16_[i];
+
+    for (auto tile = 0; tile < 4; tile++) {
+      gfx::TileInfo info = tiles16_[i].tiles_info[tile];
+      int offset = offsets[tile];
+
+      // for (auto y = 0; y < 8; y++) {
+      //   for (auto x = 0; x < 4; x++) {
+      //     CopyTile(x, y, xx, yy, offset, info, gfx_tile16_data,
+      //     gfx_tile8_data);
+      //   }
+      // }
+    }
+
+    xx += 16;
+    if (xx >= 0x80) {
+      yy += 2048;
+      xx = 0;
+    }
+  }
+
+  return absl::OkStatus();
+}
+
+// map,current
+void OverworldMap::CopyTile(int x, int y, int xx, int yy, int offset,
+                            gfx::TileInfo tile, uchar* gfx16Pointer,
+                            uchar* gfx8Pointer) {
+  int mx = x;
+  int my = y;
+  uchar r = 0;
+
+  if (tile.horizontal_mirror_ != 0) {
+    mx = 3 - x;
+    r = 1;
+  }
+
+  if (tile.vertical_mirror_ != 0) {
+    my = 7 - y;
+  }
+
+  int tx = ((tile.id_ / 16) * 512) + ((tile.id_ - ((tile.id_ / 16) * 16)) * 4);
+  auto index = xx + yy + offset + (mx * 2) + (my * 0x80);
+  auto pixel = gfx8Pointer[tx + (y * 64) + x];
+
+  gfx16Pointer[index + r ^ 1] = (uchar)((pixel & 0x0F) + tile.palette_ * 16);
+  gfx16Pointer[index + r] = (uchar)(((pixel >> 4) & 0x0F) + tile.palette_ * 16);
+}
+
+void OverworldMap::CopyTile8bpp16(int x, int y, int tile, uchar* ow_blockset) {
+  // (sourceX * 16) + (sourceY * 0x80)
+  int source_ptr_pos = ((tile - ((tile / 8) * 8)) * 16) + ((tile / 8) * 2048);
+  auto source_ptr = ow_blockset;
+
+  int dest_ptr_pos = (x + (y * 512));
+  auto dest_ptr = bitmap_.GetData();
+
+  for (int ystrip = 0; ystrip < 16; ystrip++) {
+    for (int xstrip = 0; xstrip < 16; xstrip++) {
+      dest_ptr[dest_ptr_pos + xstrip + (ystrip * 512)] =
+          source_ptr[source_ptr_pos + xstrip + (ystrip * 0x80)];
+    }
+  }
+}
+
+}  // namespace zelda3
+}  // namespace app
 }  // namespace yaze