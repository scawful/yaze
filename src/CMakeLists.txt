--- conflicted
+++ resolved
@@ -1,8 +1,3 @@
-<<<<<<< HEAD
-=======
-include_directories(lib/cmake)
-
->>>>>>> e76f26f5
 # gui libraries ---------------------------------------------------------------
 set(IMGUI_PATH  "lib/imgui")
 file(GLOB IMGUI_SOURCES ${IMGUI_PATH}/*.cpp)
@@ -26,7 +21,6 @@
 target_compile_definitions(ImGuiColorTextEdit PUBLIC 
   IMGUI_IMPL_OPENGL_LOADER_CUSTOM=<SDL2/SDL_opengl.h>  GL_GLEXT_PROTOTYPES=1)
 
-<<<<<<< HEAD
 set(
   IMGUI_SRC
   ${IMGUI_PATH}/imgui.cpp 
@@ -44,13 +38,8 @@
 add_subdirectory(lib/asar/src)
 get_target_property(ASAR_INCLUDE_DIR asar-static INCLUDE_DIRECTORIES)
 add_definitions(-Dstricmp=strcasecmp)
-=======
-# asar assembly ---------------------------------------------------------------
-get_target_property(ASAR_INCLUDE_DIR asar-static INCLUDE_DIRECTORIES)
-include_directories(${ASAR_INCLUDE_DIR})
 
 # executable linkage ----------------------------------------------------------
->>>>>>> e76f26f5
 
 set(
   YAZE_APP_CORE_SRC
@@ -82,7 +71,6 @@
   app/zelda3/overworld.cc
   app/zelda3/screen.cc
 )
-<<<<<<< HEAD
 
 set(
   YAZE_APP_ASM_SRC
@@ -108,32 +96,6 @@
   ${YAZE_APP_ZELDA3_SRC}
   ${YAZE_GUI_SRC}
   ${IMGUI_SRC}
-=======
-
-add_executable(
-    yaze
-    yaze.cc
-    ${YAZE_APP_CORE_SRC}
-    ${YAZE_APP_EDITOR_SRC}
-    ${YAZE_APP_GFX_SRC}
-    ${YAZE_APP_ZELDA3_SRC}
-    app/rom.cc
-    gui/canvas.cc
-    gui/input.cc
-    gui/style.cc
-    gui/widgets.cc
-    # GUI libraries 
-    ${IMGUI_PATH}/imgui.cpp 
-    ${IMGUI_PATH}/imgui_demo.cpp
-    ${IMGUI_PATH}/imgui_draw.cpp 
-    ${IMGUI_PATH}/imgui_widgets.cpp
-    ${IMGUI_PATH}/backends/imgui_impl_sdl.cpp
-    ${IMGUI_PATH}/backends/imgui_impl_sdlrenderer.cpp 
-    ${IMGUI_PATH}/misc/cpp/imgui_stdlib.cpp
-    ${IMGUI_FILE_DLG_PATH}/ImGuiFileDialog.cpp
-    ${IMGUI_COLOR_TEXT_EDIT_PATH}/TextEditor.cpp
->>>>>>> e76f26f5
-)
 
 target_include_directories(
   yaze PUBLIC
